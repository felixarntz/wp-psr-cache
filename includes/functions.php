--- conflicted
+++ resolved
@@ -7,14 +7,11 @@
  * @link    https://github.com/felixarntz/wp-psr-cache
  */
 
+use LeavesAndLove\WpPsrCache\ObjectCache;
 use LeavesAndLove\WpPsrCache\ObjectCacheService;
-use LeavesAndLove\WpPsrCache\ObjectCache;
-<<<<<<< HEAD
+use LeavesAndLove\WpPsrCache\ObjectCacheFactory;
 use LeavesAndLove\WpPsrCache\CacheKeyGen\WpCacheKeyGen;
 use LeavesAndLove\WpPsrCache\CacheRouter\WpCacheRouter;
-=======
-use LeavesAndLove\WpPsrCache\ObjectCacheFactory;
->>>>>>> 23f0b0ad
 
 defined( 'ABSPATH' ) || exit;
 
@@ -32,13 +29,7 @@
  * @param string|array $groups A group or an array of groups to add.
  */
 function wp_cache_add_global_groups( $groups ) {
-<<<<<<< HEAD
-    $groups = (array) $groups;
-
-    ObjectCacheService::getKeygen()->addGlobalGroups( $groups );
-=======
-	$GLOBALS['wp_object_cache']->addGlobalGroups( (array) $groups );
->>>>>>> 23f0b0ad
+	$GLOBALS['wp_object_cache']->getKeygen()->addGlobalGroups( (array) $groups );
 }
 
 /**
@@ -50,13 +41,7 @@
  * @param string|array $groups A group or an array of groups to add.
  */
 function wp_cache_add_network_groups( $groups ) {
-<<<<<<< HEAD
-    $groups = (array) $groups;
-
-    ObjectCacheService::getKeygen()->addNetworkGroups( $groups );
-=======
-	$GLOBALS['wp_object_cache']->addNetworkGroups( (array) $groups );
->>>>>>> 23f0b0ad
+	$GLOBALS['wp_object_cache']->getKeygen()->addNetworkGroups( (array) $groups );
 }
 
 /**
@@ -68,13 +53,7 @@
  * @param string|array $groups A group or an array of groups to add.
  */
 function wp_cache_add_non_persistent_groups( $groups ) {
-<<<<<<< HEAD
-    $groups = (array) $groups;
-
-    ObjectCacheService::getRouter()->addNonPersistentGroups( $groups );
-=======
-	$GLOBALS['wp_object_cache']->addNonPersistentGroups( (array) $groups );
->>>>>>> 23f0b0ad
+	$GLOBALS['wp_object_cache']->getRouter()->addNonPersistentGroups( (array) $groups );
 }
 
 /**
@@ -86,11 +65,7 @@
  * @param int $site_id Site ID.
  */
 function wp_cache_switch_to_site( $site_id ) {
-<<<<<<< HEAD
-    ObjectCacheService::getKeygen()->switchSiteContext( (int) $site_id );
-=======
-    $GLOBALS['wp_object_cache']->switchSiteContext( (int) $site_id );
->>>>>>> 23f0b0ad
+    $GLOBALS['wp_object_cache']->getKeygen()->switchSiteContext( (int) $site_id );
 }
 
 /**
@@ -102,26 +77,7 @@
  * @param int $network_id Network ID.
  */
 function wp_cache_switch_to_network( $network_id ) {
-<<<<<<< HEAD
-    ObjectCacheService::getKeygen()->switchNetworkContext( (int) $network_id );
-=======
-    $GLOBALS['wp_object_cache']->switchNetworkContext( (int) $network_id );
-}
-
-/**
- * Initializes the object cache.
- *
- * @since 1.0.0
- * @see ObjectCache::init()
- */
-function wp_cache_init() {
-	$instance = ( new ObjectCacheFactory )->create();
-	$instance->init(
-		(int) get_current_blog_id(),
-		(int) get_current_network_id()
-	);
-	$GLOBALS['wp_object_cache'] = $instance;
->>>>>>> 23f0b0ad
+    $GLOBALS['wp_object_cache']->getKeygen()->switchNetworkContext( (int) $network_id );
 }
 
 /**
@@ -139,13 +95,7 @@
  * @return mixed The value of the item from the cache, or false in case of cache miss.
  */
 function wp_cache_get( $key, $group = '', $force = false, &$found = null ) {
-<<<<<<< HEAD
-    $found = (bool) $found;
-
-    return ObjectCacheService::get( $key, $group, $force, $found );
-=======
     return $GLOBALS['wp_object_cache']->get( $key, $group, $force, (bool) $found );
->>>>>>> 23f0b0ad
 }
 
 /**
@@ -161,11 +111,7 @@
  * @return bool True on success, false on failure.
  */
 function wp_cache_set( $key, $value, $group = '', $expiration = 0 ) {
-<<<<<<< HEAD
-    return ObjectCacheService::set( $key, $value, $group, $expiration );
-=======
     return $GLOBALS['wp_object_cache']->set( $key, $value, $group, $expiration );
->>>>>>> 23f0b0ad
 }
 
 /**
@@ -185,11 +131,7 @@
         return false;
     }
 
-<<<<<<< HEAD
-    return ObjectCacheService::add( $key, $value, $group, $expiration );
-=======
     return $GLOBALS['wp_object_cache']->add( $key, $value, $group, $expiration );
->>>>>>> 23f0b0ad
 }
 
 /**
@@ -205,11 +147,7 @@
  * @return bool True on success, false on failure.
  */
 function wp_cache_replace( $key, $value, $group = '', $expiration = 0 ) {
-<<<<<<< HEAD
-    return ObjectCacheService::replace( $key, $value, $group, $expiration );
-=======
     return $GLOBALS['wp_object_cache']->replace( $key, $value, $group, $expiration );
->>>>>>> 23f0b0ad
 }
 
 /**
@@ -224,11 +162,7 @@
  * @return int|bool The item's new value on success, false on failure.
  */
 function wp_cache_incr( $key, $offset = 1, $group = '' ) {
-<<<<<<< HEAD
-    return ObjectCacheService::increment( $key, $offset, $group );
-=======
     return $GLOBALS['wp_object_cache']->increment( $key, $offset, $group );
->>>>>>> 23f0b0ad
 }
 
 /**
@@ -243,11 +177,7 @@
  * @return int|bool The item's new value on success, false on failure.
  */
 function wp_cache_decr( $key, $offset = 1, $group = '' ) {
-<<<<<<< HEAD
-    return ObjectCacheService::decrement( $key, $offset, $group );
-=======
     return $GLOBALS['wp_object_cache']->decrement( $key, $offset, $group );
->>>>>>> 23f0b0ad
 }
 
 /**
@@ -261,11 +191,7 @@
  * @return bool True on success, false on failure.
  */
 function wp_cache_delete( $key, $group = '' ) {
-<<<<<<< HEAD
-    return ObjectCacheService::delete( $key, $group );
-=======
     return $GLOBALS['wp_object_cache']->delete( $key, $group );
->>>>>>> 23f0b0ad
 }
 
 /**
@@ -277,20 +203,22 @@
  * @return bool True on success, false on failure.
  */
 function wp_cache_flush() {
-<<<<<<< HEAD
-    return ObjectCacheService::flush();
+    return $GLOBALS['wp_object_cache']->flush();
 }
 
 /**
  * Initializes the object cache.
  *
  * @since 1.0.0
+ * @see ObjectCache::init()
  */
 function wp_cache_init() {
-    // Empty function.
-=======
-    return $GLOBALS['wp_object_cache']->flush();
->>>>>>> 23f0b0ad
+    $instance = ( new ObjectCacheFactory )->create();
+    $instance->init(
+        (int) get_current_blog_id(),
+        (int) get_current_network_id()
+    );
+    $GLOBALS['wp_object_cache'] = $instance;
 }
 
 /**
@@ -315,11 +243,7 @@
  * @return bool True if the value is present, false otherwise.
  */
 function wp_cache_has( $key, $group = '' ) {
-<<<<<<< HEAD
-    return ObjectCacheService::has( $key, $group );
-=======
     return $GLOBALS['wp_object_cache']->has( $key, $group );
->>>>>>> 23f0b0ad
 }
 
 /**
@@ -334,11 +258,7 @@
  * @return array List of key => value pairs. For cache misses, false will be used as value.
  */
 function wp_cache_get_multi( $keys, $groups = '' ) {
-<<<<<<< HEAD
-    return ObjectCacheService::getMultiple( $keys, $groups );
-=======
     return $GLOBALS['wp_object_cache']->getMultiple( $keys, $groups );
->>>>>>> 23f0b0ad
 }
 
 /**
@@ -354,11 +274,7 @@
  * @return bool True on success, false on failure.
  */
 function wp_cache_set_multi( $values, $groups = '', $expiration = 0 ) {
-<<<<<<< HEAD
-    return ObjectCacheService::setMultiple( $values, $groups, $expiration );
-=======
     return $GLOBALS['wp_object_cache']->setMultiple( $values, $groups, $expiration );
->>>>>>> 23f0b0ad
 }
 
 /**
@@ -373,11 +289,7 @@
  * @return bool True on success, false on failure.
  */
 function wp_cache_delete_multi( $keys, $groups = '' ) {
-<<<<<<< HEAD
-    return ObjectCacheService::deleteMultiple( $keys, $groups );
-=======
     return $GLOBALS['wp_object_cache']->deleteMultiple( $keys, $groups );
->>>>>>> 23f0b0ad
 }
 
 /**
@@ -391,11 +303,7 @@
  * @return string The full cache key to use with cache implementations.
  */
 function wp_cache_get_key( $key, $group = '' ) {
-<<<<<<< HEAD
-    return ObjectCacheService::getKeygen()->generate( $key, $group );
-=======
-    return $GLOBALS['wp_object_cache']->buildKey( $key, $group );
->>>>>>> 23f0b0ad
+    return $GLOBALS['wp_object_cache']->getKeygen()->generate( $key, $group );
 }
 
 /**
